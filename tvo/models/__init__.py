from .noisyor import NoisyOR
from .bsc import BSC
<<<<<<< HEAD
=======
from .sssc import SSSC
>>>>>>> 068f6bf0
from .tvae import GaussianTVAE, BernoulliTVAE
from .gmm import GMM
from .pmm import PMM
from .sssc import SSSC

<<<<<<< HEAD
__all__ = ["NoisyOR", "BSC", "GaussianTVAE", "BernoulliTVAE", "GMM", "PMM", "SSSC"]
=======
__all__ = ["NoisyOR", "BSC", "SSSC", "GaussianTVAE", "BernoulliTVAE", "GMM", "PMM"]
>>>>>>> 068f6bf0
<|MERGE_RESOLUTION|>--- conflicted
+++ resolved
@@ -1,16 +1,7 @@
 from .noisyor import NoisyOR
 from .bsc import BSC
-<<<<<<< HEAD
-=======
-from .sssc import SSSC
->>>>>>> 068f6bf0
 from .tvae import GaussianTVAE, BernoulliTVAE
 from .gmm import GMM
 from .pmm import PMM
 from .sssc import SSSC
-
-<<<<<<< HEAD
-__all__ = ["NoisyOR", "BSC", "GaussianTVAE", "BernoulliTVAE", "GMM", "PMM", "SSSC"]
-=======
-__all__ = ["NoisyOR", "BSC", "SSSC", "GaussianTVAE", "BernoulliTVAE", "GMM", "PMM"]
->>>>>>> 068f6bf0
+__all__ = ["NoisyOR", "BSC", "SSSC", "GaussianTVAE", "BernoulliTVAE", "GMM", "PMM"]