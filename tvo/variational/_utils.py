--- conflicted
+++ resolved
@@ -19,8 +19,6 @@
     n = x.shape[0]
     unique_rows, inverse_ind = to.unique(x, sorted=False, return_inverse=True, dim=0)
     n_unique = unique_rows.shape[0]
-<<<<<<< HEAD
-
     uniq_ind = to.zeros(n_unique, dtype=to.int, device=unique_rows.device)
 
     # CPU code
@@ -37,14 +35,7 @@
 
     # uniq_ind = inverse_ind.new_empty(n_unique).scatter_(0, inverse_ind, perm)
     # return uniq_ind
-=======
-    perm = to.arange(n, device=inverse_ind.device)
-    # make sure reverse_ind relative to old_states come last...
-    #inverse_ind, perm = inverse_ind.flip([0]), perm.flip([0])
-    # ...so the indices that are written last in each position are the ones for old_states
-    uniq_ind = inverse_ind.new_empty(n_unique).scatter_reduce_(0, inverse_ind, perm,"amin",include_self=False)
-    return uniq_ind
->>>>>>> 397f6aac
+
 
 def _set_redundant_lpj_to_low_GPU(
     new_states: to.Tensor, new_lpj: to.Tensor, old_states: to.Tensor
